--- conflicted
+++ resolved
@@ -2852,10 +2852,7 @@
                 for i in operands[0]:
                     if isinstance(i, TextStringObject):
                         text += TJ_sep
-<<<<<<< HEAD
                         text += translate(i)
-=======
-                        text += i
                     elif isinstance(i, NumberObject):
                         # a positive value decreases and the negative value increases
                         # space
@@ -2865,7 +2862,6 @@
                         else:
                             if len(text) > 1 and text[-1] == " ":
                                 text = text[:-1]
->>>>>>> 75410478
                 text += "\n"
         return text
 
